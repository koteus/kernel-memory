<Project>
  <PropertyGroup>
    <ManagePackageVersionsCentrally>true</ManagePackageVersionsCentrally>
  </PropertyGroup>
  <ItemGroup>
    <PackageVersion Include="Aspire.Npgsql.EntityFrameworkCore.PostgreSQL" Version="8.0.0-preview.7.24251.11" />
    <PackageVersion Include="AWSSDK.S3" Version="3.7.308.9" />
    <PackageVersion Include="Azure.AI.FormRecognizer" Version="4.1.0" />
    <PackageVersion Include="Azure.Extensions.AspNetCore.Configuration.Secrets" Version="1.3.1" />
<<<<<<< HEAD
    <PackageVersion Include="Azure.Identity" Version="1.11.4" />
=======
    <PackageVersion Include="Azure.Identity" Version="1.12.0" />
>>>>>>> 2a75bca8
    <PackageVersion Include="Azure.Search.Documents" Version="11.5.1" />
    <PackageVersion Include="Azure.Storage.Blobs" Version="12.20.0" />
    <PackageVersion Include="Azure.Storage.Queues" Version="12.18.0" />
    <PackageVersion Include="Elastic.Clients.Elasticsearch" Version="8.11.0" />
    <PackageVersion Include="Discord.Net" Version="3.15.0" />
    <PackageVersion Include="HtmlAgilityPack" Version="1.11.61" />
    <PackageVersion Include="LLamaSharp" Version="0.12.0" />
    <PackageVersion Include="LLamaSharp.Backend.Cpu" Version="0.12.0" />
    <PackageVersion Include="LLamaSharp.Backend.Cuda11" Version="0.12.0" />
    <PackageVersion Include="LLamaSharp.Backend.Cuda12" Version="0.12.0" />
    <PackageVersion Include="LLamaSharp.Backend.OpenCL" Version="0.12.0" />
    <PackageVersion Include="Microsoft.ApplicationInsights.AspNetCore" Version="2.22.0" />
    <PackageVersion Include="Microsoft.Bcl.AsyncInterfaces" Version="8.0.0" />
    <PackageVersion Include="Microsoft.Data.SqlClient" Version="5.2.0" />
    <PackageVersion Include="Microsoft.Extensions.Configuration" Version="8.0.0" />
    <PackageVersion Include="Microsoft.Extensions.Configuration.AzureAppConfiguration" Version="7.2.0" />
    <PackageVersion Include="Microsoft.Extensions.Configuration.Json" Version="8.0.0" />
    <PackageVersion Include="Microsoft.Extensions.DependencyInjection" Version="8.0.0" />
    <PackageVersion Include="Microsoft.Extensions.DependencyInjection.Abstractions" Version="8.0.1" />
    <PackageVersion Include="Microsoft.Extensions.Hosting" Version="8.0.0" />
    <PackageVersion Include="Microsoft.Extensions.Hosting.Abstractions" Version="8.0.0" />
    <PackageVersion Include="Microsoft.Extensions.Http" Version="8.0.0" />
    <PackageVersion Include="Microsoft.Extensions.Logging" Version="8.0.0" />
    <PackageVersion Include="Microsoft.Extensions.Logging.Abstractions" Version="8.0.1" />
    <PackageVersion Include="Microsoft.Extensions.Logging.TraceSource" Version="8.0.0" />
    <PackageVersion Include="Microsoft.ML.Tokenizers" Version="0.22.0-preview.24179.1" />
    <PackageVersion Include="Microsoft.KernelMemory.Core" Version="0.51.240513.2" />
    <PackageVersion Include="Microsoft.KernelMemory.Service.AspNetCore" Version="0.51.240513.2" />
    <PackageVersion Include="MongoDB.Driver.GridFS" Version="2.25.0" />
    <PackageVersion Include="Moq" Version="4.20.70" />
    <PackageVersion Include="Newtonsoft.Json" Version="13.0.3" />
    <PackageVersion Include="PdfPig" Version="0.1.8" />
    <PackageVersion Include="Pgvector" Version="0.2.0" />
    <PackageVersion Include="Polly.Core" Version="8.4.0" />
    <PackageVersion Include="RabbitMQ.Client" Version="6.8.1" />
    <PackageVersion Include="NRedisStack" Version="0.12.0" />
    <PackageVersion Include="ReadLine" Version="2.0.1" />
    <PackageVersion Include="Swashbuckle.AspNetCore" Version="6.6.1" />
    <PackageVersion Include="System.Linq.Async" Version="6.0.1" />
    <PackageVersion Include="System.Memory.Data" Version="8.0.0" />
    <PackageVersion Include="System.Numerics.Tensors" Version="8.0.0" />
    <PackageVersion Include="System.Text.Json" Version="8.0.3" />
  </ItemGroup>
  <!-- OpenXml blocked, do not upgrade these -->
  <ItemGroup>
    <!-- see https://github.com/microsoft/kernel-memory/issues/265 -->
    <PackageVersion Include="DocumentFormat.OpenXml" Version="2.20.0" />
    <!-- see https://github.com/ClosedXML/ClosedXML/releases/tag/0.102.2 -->
    <PackageVersion Include="ClosedXML" Version="0.102.2" />
  </ItemGroup>
  <!-- Semantic Kernel -->
  <ItemGroup>
    <PackageVersion Include="Microsoft.SemanticKernel" Version="1.11.1" />
    <PackageVersion Include="Microsoft.SemanticKernel.Abstractions" Version="1.11.1" />
    <PackageVersion Include="Microsoft.SemanticKernel.Connectors.OpenAI" Version="1.11.1" />
  </ItemGroup>
  <!-- Documentation -->
  <ItemGroup>
    <PackageVersion Include="Microsoft.SourceLink.GitHub" Version="8.0.0" />
  </ItemGroup>
  <!-- Code Analysis -->
  <ItemGroup>
    <PackageVersion Include="Microsoft.CodeAnalysis.Analyzers" Version="3.3.4" />
    <PackageVersion Include="Microsoft.CodeAnalysis.CSharp.CodeStyle" Version="4.9.2">
      <PrivateAssets>all</PrivateAssets>
      <IncludeAssets>runtime; build; native; contentfiles; analyzers; buildtransitive</IncludeAssets>
    </PackageVersion>
    <PackageVersion Include="Microsoft.CodeAnalysis.NetAnalyzers" Version="8.0.0" />
    <PackageVersion Include="Microsoft.VisualStudio.Threading.Analyzers" Version="17.10.48">
      <PrivateAssets>all</PrivateAssets>
      <IncludeAssets>runtime; build; native; contentfiles; analyzers; buildtransitive</IncludeAssets>
    </PackageVersion>
    <PackageVersion Include="Roslynator.CodeAnalysis.Analyzers" Version="4.12.3">
      <PrivateAssets>all</PrivateAssets>
      <IncludeAssets>runtime; build; native; contentfiles; analyzers; buildtransitive</IncludeAssets>
    </PackageVersion>
    <PackageVersion Include="Roslynator.Formatting.Analyzers" Version="4.12.3">
      <PrivateAssets>all</PrivateAssets>
      <IncludeAssets>runtime; build; native; contentfiles; analyzers; buildtransitive</IncludeAssets>
    </PackageVersion>
  </ItemGroup>
  <!-- Tests -->
  <ItemGroup>
    <PackageVersion Include="coverlet.collector" Version="6.0.2">
      <PrivateAssets>all</PrivateAssets>
      <IncludeAssets>runtime; build; native; contentfiles; analyzers; buildtransitive</IncludeAssets>
    </PackageVersion>
    <PackageVersion Include="Microsoft.NET.Test.Sdk" Version="17.9.0" />
    <PackageVersion Include="xunit" Version="2.8.0" />
    <PackageVersion Include="xunit.abstractions" Version="2.0.3" />
    <PackageVersion Include="xunit.extensibility.core" Version="2.7.1" />
    <PackageVersion Include="xunit.runner.visualstudio" Version="2.8.0">
      <PrivateAssets>all</PrivateAssets>
      <IncludeAssets>runtime; build; native; contentfiles; analyzers; buildtransitive</IncludeAssets>
    </PackageVersion>
    <PackageVersion Include="Xunit.DependencyInjection" Version="9.3.0" />
    <PackageVersion Include="Xunit.DependencyInjection.Logging" Version="9.0.0" />
  </ItemGroup>
</Project><|MERGE_RESOLUTION|>--- conflicted
+++ resolved
@@ -7,11 +7,7 @@
     <PackageVersion Include="AWSSDK.S3" Version="3.7.308.9" />
     <PackageVersion Include="Azure.AI.FormRecognizer" Version="4.1.0" />
     <PackageVersion Include="Azure.Extensions.AspNetCore.Configuration.Secrets" Version="1.3.1" />
-<<<<<<< HEAD
-    <PackageVersion Include="Azure.Identity" Version="1.11.4" />
-=======
     <PackageVersion Include="Azure.Identity" Version="1.12.0" />
->>>>>>> 2a75bca8
     <PackageVersion Include="Azure.Search.Documents" Version="11.5.1" />
     <PackageVersion Include="Azure.Storage.Blobs" Version="12.20.0" />
     <PackageVersion Include="Azure.Storage.Queues" Version="12.18.0" />
